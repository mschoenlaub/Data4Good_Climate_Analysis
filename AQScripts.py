--- conflicted
+++ resolved
@@ -1,5 +1,6 @@
 # Data4Good Micro-Project Script for real time air quality data
-# This script will be used to write methods to then call in jupyter notebook to display the map
+# This script will be used to write methods to wrangle the aqi 
+# data from the Air-Visual AQI, to then export a json map to the html
 # @Author: Gustavo Bravo
 # Date: March 20th, 2022
 
@@ -9,7 +10,6 @@
 from shapely.geometry import shape
 from geopy.distance import distance
 import plotly.express as px
-import plotly.io as pio
 
 def runner():
     stations = get_stations()
@@ -175,89 +175,6 @@
         orient='index')
 
     # Fix indexes and column names
-<<<<<<< HEAD
-    sectors_df = sectors_df.reset_index().rename(columns={'index': 'name'})
-
-    # merge and return df
-    return sectors_df.merge(data_df, on='station_name')
-
-
-def runner():
-    pio.renderers.default = 'firefox'
-
-    stations = get_stations()
-
-    data_df = get_latest_data(stations=stations)
-
-    stations_with_coords = get_station_coords(stations=stations)
-
-    calgary_sectors = json.load(open("Community District Boundaries.geojson"))
-
-    sectors_with_coords = get_city_sectors(sectors_json=calgary_sectors)
-
-    sectors_mapped = map_closest_station(
-        sectors=sectors_with_coords,
-        stations=stations_with_coords
-    )
-
-    main_df = merge_sector_data(
-        sectors_mapped=sectors_mapped,
-        data_df=data_df)
-
-    # Change data types for continues sequence in aqi
-    main_df['aqi'] = main_df['aqi'].apply(int)
-
-
-    fig = px.choropleth_mapbox(main_df,
-                    locations='name',
-                    featureidkey='properties.name',
-                    geojson=calgary_sectors,
-                    color='aqi',
-                    color_continuous_scale=[
-                        (0, "green"), 
-                        (0.25, "yellow"), 
-                        (0.33, "orange"), 
-                        (0.5, "red"), 
-                        (0.66, "purple"), 
-                        (1, "purple")
-                    ],
-                    range_color=[0, 300],
-                    mapbox_style='carto-darkmatter',
-                    center={'lat':51.033639, 'lon':-114.059655},
-                    zoom=8.8,
-                    opacity=0.5,
-                    title="Calgary's Air Quality By Sector Using Air Quality Index (AQI)",
-                    width=1200,
-                    height=550,
-                    template='plotly_dark',
-                    labels=dict(aqi='AQI')
-        )
-
-    fig.update_layout(
-        margin=dict(l=20, r=20, t=80, b=20),
-        coloraxis_colorbar=dict(
-            tickvals=[0, 25, 50, 75, 100, 125, 150, 175, 200, 250, 300],
-            ticktext=[
-                '0',
-                '0 - 50: Good',
-                '50',
-                '51 - 100: Moderate',
-                '100',
-                '101 - 150: Unhealthy for Sentive Individuals',
-                '150',
-                '151 - 200: Unhealthy to All',
-                '200',
-                '201 - 300: Very Unhealthy',
-                '300 or More: Hazardous, Health Warning'
-            ]
-        )
-    )
-
-    # fig.show()
-
-
-    fig.write_json("input/aiq_map.json")
-=======
     sectors_df = sectors_df.reset_index().rename(columns={
         'index': 'name',
         '0': 'y_coord',
@@ -292,7 +209,6 @@
         sector_aqi_interpolated_dict[sector] = round(sector_aqi_interpolated[count], 2)
 
     return sector_aqi_interpolated_dict
->>>>>>> 61507e2d
 
 
 if __name__ == '__main__':
